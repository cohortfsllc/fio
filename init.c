--- conflicted
+++ resolved
@@ -40,12 +40,7 @@
 
 int exitall_on_terminate = 0;
 int output_format = FIO_OUTPUT_NORMAL;
-<<<<<<< HEAD
-int eta_print;
-=======
 int eta_print = FIO_ETA_AUTO;
-unsigned long long mlock_size = 0;
->>>>>>> 9e6eedcd
 FILE *f_out = NULL;
 FILE *f_err = NULL;
 char **job_sections = NULL;
